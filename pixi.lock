--- conflicted
+++ resolved
@@ -812,30 +812,11 @@
   - langchain-openai ; python_full_version >= '3.8' and extra == 'openai'
   - httpx ; extra == 'openai'
   requires_python: '>=3.7'
-<<<<<<< HEAD
-- conda: https://conda.anaconda.org/conda-forge/linux-64/debugpy-1.8.17-py310h25320af_0.conda
-  sha256: fa33b347b22f94cb5814dc263755ad6c3d50e1b3046c8629aec87c867e46b636
-  md5: df12e1e922f79a4a407bc9566e9fba3f
-  depends:
-  - python
-  - libstdcxx >=14
-  - libgcc >=14
-  - __glibc >=2.17,<3.0.a0
-  - libgcc >=14
-  - python_abi 3.10.* *_cp310
-  license: MIT
-  license_family: MIT
-  purls:
-  - pkg:pypi/debugpy?source=hash-mapping
-  size: 2231656
-  timestamp: 1758162044990
-=======
 - pypi: https://files.pythonhosted.org/packages/b0/d0/89247ec250369fc76db477720a26b2fce7ba079ff1380e4ab4529d2fe233/debugpy-1.8.17-py2.py3-none-any.whl
   name: debugpy
   version: 1.8.17
   sha256: 60c7dca6571efe660ccb7a9508d73ca14b8796c4ed484c2002abba714226cfef
   requires_python: '>=3.8'
->>>>>>> d5f64eb0
 - pypi: https://files.pythonhosted.org/packages/4e/8c/f3147f5c4b73e7550fe5f9352eaa956ae838d5c51eb58e7a25b9f3e2643b/decorator-5.2.1-py3-none-any.whl
   name: decorator
   version: 5.2.1
