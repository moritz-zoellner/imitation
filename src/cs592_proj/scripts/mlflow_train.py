import argparse
import tempfile
from typing import Optional
from pathlib import Path

from brax.io import model

from cs592_proj.algorithms.run_config import RunConfig

from cs592_proj import algorithms
from cs592_proj import environments
from cs592_proj import datasets

import mlflow


def main():
    parser = argparse.ArgumentParser(description="General training script for agents.")
    parser.add_argument('--algo', type=str, help='Name of algorithm to use for training.')
    parser.add_argument('--env', type=str, help='Name of environment to consider for training.')
    parser.add_argument('--dataset', type=str, help='Name of dataset to use for training.')

    # run config arguments
    parser.add_argument('--num_timesteps', type=int, default=15000000, help='Number of timesteps allowed for training.')
    parser.add_argument('--num_evals', type=int, default=16, help='Number of evaluations to perform and log during training.')
    parser.add_argument('--seed', type=int, default=0, help='Seed for randomness in training.')
    args = parser.parse_args()

    print(args)

    if hasattr(algorithms, args.algo):
        AlgoClass = getattr(algorithms, args.algo)
    else:
        raise NotImplementedError(f"Algorithm {args.algo} not found")

    if args.env:
        if hasattr(environments, args.env):
            env = getattr(environments, args.env)
        else:
            raise NotImplementedError(f"Environment {args.env} not found")
    else:
        env = None

    if args.dataset:
        if hasattr(datasets, args.dataset):
            dataset = getattr(datasets, args.dataset)
        else:
            raise NotImplementedError(f"Dataset {args.dataset} not found")
    else:
        dataset = None

    algo = AlgoClass()

    def progress_fn(current_step, metrics, **kwargs):
        print(f"Logging for {current_step}")
        print(metrics)
        mlflow.log_metrics(metrics, step=current_step)

        params = kwargs["params"]

        # save params to temporary directory and then log the saved file to store in mlflow
        with tempfile.TemporaryDirectory() as tmp_dir:
            path = Path(tmp_dir, f"policy_params_{current_step}")
            model.save_params(path, params)
            mlflow.log_artifact(path)


    run_config = RunConfig(
        num_timesteps=args.num_timesteps,
        num_evals=args.num_evals,
        seed=args.seed
    )

    with mlflow.start_run(tags={"env": args.env, "dataset": args.dataset, "alg": args.algo}) as run:
        make_policy, params, metrics = algo.train_fn(
            run_config=run_config,
            env=env,
            dataset=dataset,
            progress_fn=progress_fn
        )

        # save params to temporary directory and then log the saved file to store in mlflow
        with tempfile.TemporaryDirectory() as tmp_dir:
            path = Path(tmp_dir, f"policy_params")
            model.save_params(path, params)
            mlflow.log_artifact(path)


if __name__ == "__main__":
<<<<<<< HEAD
    mlflow.set_tracking_uri("file:///home/nicomiguel/CS592/local_data")
=======
    mlflow.set_tracking_uri("file:///home/mzoellner/.local/share/mlflow")
>>>>>>> d5f64eb0
    mlflow.set_experiment("cs592-il-training")

    main()<|MERGE_RESOLUTION|>--- conflicted
+++ resolved
@@ -87,11 +87,7 @@
 
 
 if __name__ == "__main__":
-<<<<<<< HEAD
     mlflow.set_tracking_uri("file:///home/nicomiguel/CS592/local_data")
-=======
-    mlflow.set_tracking_uri("file:///home/mzoellner/.local/share/mlflow")
->>>>>>> d5f64eb0
     mlflow.set_experiment("cs592-il-training")
 
     main()